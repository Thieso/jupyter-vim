--- conflicted
+++ resolved
@@ -1,11 +1,8 @@
-<<<<<<< HEAD
-=======
 reselect = False             # reselect lines after sending from Visual mode
 show_execution_count = False # wait to get numbers for In[43]: feedback?
 monitor_subchannel = False   # update vim-ipython 'shell' on every send?
 current_line = ''
 
->>>>>>> a38a5e4e
 try:
     from queue import Empty # python3 convention
     unicode = str
@@ -128,14 +125,10 @@
         new_ipy()
 
     """
-<<<<<<< HEAD
-    from jupyter_client.manager import KernelManager
-=======
     try:
         from jupyter_client import KernelManager
     except ImportError:
         from IPython.kernel import KernelManager
->>>>>>> a38a5e4e
     km = KernelManager()
     km.start_kernel()
     return km_from_string(km.connection_file)
@@ -150,16 +143,11 @@
     except ImportError:
         raise ImportError("Could not find IPython. " + _install_instructions)
     try:
-<<<<<<< HEAD
-        from jupyter_client.manager import KernelManager
-        from jupyter_client.connect import find_connection_file
-=======
         from traitlets.config.loader import KeyValueConfigLoader
     except ImportError:
         from IPython.config.loader import KeyValueConfigLoader
     try:
         from jupyter_client import KernelManager, find_connection_file
->>>>>>> a38a5e4e
     except ImportError:
         try:
             from IPython.kernel import  KernelManager, find_connection_file
@@ -233,33 +221,6 @@
                 return
 
         try:
-<<<<<<< HEAD
-            # XXX: the following approach will be brittle, depending on what
-            # connection strings will end up looking like in the future, and
-            # whether or not they are allowed to have spaces. I'll have to sync
-            # up with the IPython team to address these issues -pi
-            if '--profile' in s:
-                k,p = s.split('--profile')
-                k = k.lstrip().rstrip() # kernel part of the string
-                p = p.lstrip().rstrip() # profile part of the string
-                fullpath = find_connection_file(k,p)
-            elif len(s.lstrip().rstrip()):
-                fullpath = find_connection_file(s.lstrip().rstrip())
-            else:
-                fullpath = find_connection_file()
-        except IOError as e:
-            echo(":IPython " + s + " failed", "Info")
-            echo("^-- failed '" + s + "' not found", "Error")
-            return
-        km = KernelManager(connection_file = fullpath)
-        km.load_connection_file()
-    else:
-        if s == '':
-            echo(":IPython 0.11 requires the full connection string")
-            return
-        loader = KeyValueConfigLoader(s.split(), aliases=kernel_aliases)
-        cfg = loader.load_config()['KernelApp']
-=======
             kc = km.client()
         except AttributeError:
             # 0.13
@@ -279,7 +240,6 @@
             return execute(msg, **kwds)
 
         send('', silent=True)
->>>>>>> a38a5e4e
         try:
             msg = kc.shell_channel.get_msg(timeout=1)
             connected = True
