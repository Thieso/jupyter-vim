" Vim integration with IPython 0.11+
"
" A two-way integration between Vim and IPython.
"
" Using this plugin, you can send lines or whole files for IPython to execute,
" and also get back object introspection and word completions in Vim, like
" what you get with: object?<enter> object.<tab> in IPython
"
" -----------------
" Quickstart Guide:
" -----------------
" Start `ipython qtconsole`, `ipython console`, or  `ipython notebook` and
" open a notebook using you web browser.  Source this file, which provides new
" IPython command
"
"   :source ipy.vim
"   :IPython
"
" written by Paul Ivanov (http://pirsquared.org)
"
if !has('python')
    " exit if python is not available.
    " XXX: raise an error message here
    finish
endif

" Allow custom mappings.
if !exists('g:ipy_perform_mappings')
    let g:ipy_perform_mappings = 1
endif

" Enable cell folding
if !exists('g:ipy_cell_folding')
    let g:ipy_cell_folding = 1
endif

" Register IPython completefunc
" 'global'   -- for all of vim (default).
" 'local'    -- only for the current buffer.
" otherwise  -- don't register it at all.
"
" you can later set it using ':set completefunc=CompleteIPython', which will
" correspond to the 'global' behavior, or with ':setl ...' to get the 'local'
" behavior
if !exists('g:ipy_completefunc')
    let g:ipy_completefunc = 'global'
endif

python << EOF
import vim
import sys
<<<<<<< HEAD

# get around unicode problems when interfacing with vim
vim_encoding=vim.eval('&encoding') or 'utf-8'

try:
    sys.stdout.flush
except AttributeError:
    # IPython complains if stderr and stdout don't have flush
    # this is fixed in newer version of Vim
    class WithFlush(object):
        def __init__(self,noflush):
            self.write=noflush.write
            self.writelines=noflush.writelines
        def flush(self):pass
    sys.stdout = WithFlush(sys.stdout)
    sys.stderr = WithFlush(sys.stderr)

def vim_variable(name, default=None):
    exists = int(vim.eval("exists('%s')" % name))
    return vim.eval(name) if exists else default

def vim_regex_escape(x):
    for old, new in (("[", "\\["), ("]", "\\]"), (":", "\\:"), (".", "\."), ("*", "\\*")):
        x = x.replace(old, new)
    return x

# status buffer settings
status_prompt_in = vim_variable('g:ipy_status_in', 'In [%(line)d]: ')
status_prompt_out = vim_variable('g:ipy_status_out', 'Out[%(line)d]: ')

status_prompt_colors = {
    'in_ctermfg': vim_variable('g:ipy_status_in_console_color', 'Green'),
    'in_guifg': vim_variable('g:ipy_status_in_gui_color', 'Green'),
    'out_ctermfg': vim_variable('g:ipy_status_out_console_color', 'Red'),
    'out_guifg': vim_variable('g:ipy_status_out_gui_color', 'Red'),
    'out2_ctermfg': vim_variable('g:ipy_status_out2_console_color', 'Gray'),
    'out2_guifg': vim_variable('g:ipy_status_out2_gui_color', 'Gray'),
}

status_blank_lines = int(vim_variable('g:ipy_status_blank_lines', '1'))


ip = '127.0.0.1'
try:
    km
    kc
    pid
except NameError:
    km = None
    kc = None
    pid = None

_install_instructions = """You *must* install IPython into the Python that
your vim is linked against. If you are seeing this message, this usually means
either (1) installing IPython using the system Python that vim is using, or
(2) recompiling Vim against the Python where you already have IPython
installed. This is only a requirement to allow Vim to speak with an IPython
instance using IPython's own machinery. It does *not* mean that the IPython
instance with which you communicate via vim-ipython needs to be running the
same version of Python.
"""
def km_from_string(s=''):
    """create kernel manager from IPKernelApp string
    such as '--shell=47378 --iopub=39859 --stdin=36778 --hb=52668' for IPython 0.11
    or just 'kernel-12345.json' for IPython 0.12
    """
    from os.path import join as pjoin
    try:
        import IPython
    except ImportError:
        raise ImportError("Could not find IPython. " + _install_instructions)
    from IPython.config.loader import KeyValueConfigLoader
    from Queue import Empty
    try:
        from IPython.kernel import (
            KernelManager,
            find_connection_file,
        )
    except ImportError:
        #  IPython < 1.0
        from IPython.zmq.blockingkernelmanager import BlockingKernelManager as KernelManager
        from IPython.zmq.kernelapp import kernel_aliases
        try:
            from IPython.lib.kernel import find_connection_file
        except ImportError:
            # < 0.12, no find_connection_file
            pass

    global km, kc, send, Empty

    s = s.replace('--existing', '')
    if 'connection_file' in KernelManager.class_trait_names():
        # 0.12 uses files instead of a collection of ports
        # include default IPython search path
        # filefind also allows for absolute paths, in which case the search
        # is ignored
        try:
            # XXX: the following approach will be brittle, depending on what
            # connection strings will end up looking like in the future, and
            # whether or not they are allowed to have spaces. I'll have to sync
            # up with the IPython team to address these issues -pi
            if '--profile' in s:
                k,p = s.split('--profile')
                k = k.lstrip().rstrip() # kernel part of the string
                p = p.lstrip().rstrip() # profile part of the string
                fullpath = find_connection_file(k,p)
            else:
                fullpath = find_connection_file(s.lstrip().rstrip())
        except IOError,e:
            echo(":IPython " + s + " failed", "Info")
            echo("^-- failed '" + s + "' not found", "Error")
            return
        km = KernelManager(connection_file = fullpath)
        km.load_connection_file()
    else:
        if s == '':
            echo(":IPython 0.11 requires the full connection string")
            return
        loader = KeyValueConfigLoader(s.split(), aliases=kernel_aliases)
        cfg = loader.load_config()['KernelApp']
        try:
            km = KernelManager(
                shell_address=(ip, cfg['shell_port']),
                sub_address=(ip, cfg['iopub_port']),
                stdin_address=(ip, cfg['stdin_port']),
                hb_address=(ip, cfg['hb_port']))
        except KeyError,e:
            echo(":IPython " +s + " failed", "Info")
            echo("^-- failed --"+e.message.replace('_port','')+" not specified", "Error")
            return

    try:
        kc = km.client()
    except AttributeError:
        # 0.13
        kc = km
    kc.start_channels()
    send = kc.shell_channel.execute

    #XXX: backwards compatibility for IPython < 0.13
    import inspect
    sc = kc.shell_channel
    num_oinfo_args = len(inspect.getargspec(sc.object_info).args)
    if num_oinfo_args == 2:
        # patch the object_info method which used to only take one argument
        klass = sc.__class__
        klass._oinfo_orig = klass.object_info
        klass.object_info = lambda s,x,y: s._oinfo_orig(x)

    #XXX: backwards compatability for IPython < 1.0
    if not hasattr(kc, 'iopub_channel'):
        kc.iopub_channel = kc.sub_channel

    # now that we're connect to an ipython kernel, activate completion
    # machinery, but do so only for the local buffer if the user added the
    # following line the vimrc:
    #   let g:ipy_completefunc = 'local'
    vim.command("""
        if g:ipy_completefunc == 'global'
            set completefunc=CompleteIPython
        elseif g:ipy_completefunc == 'local'
            setl completefunc=CompleteIPython
        endif
        """)
    # also activate GUI doc balloons if in gvim
    vim.command("""
        if has('balloon_eval')
            set bexpr=IPythonBalloonExpr()
        endif
        """)
    set_pid()
    return km

def echo(arg,style="Question"):
    try:
        vim.command("echohl %s" % style)
        vim.command("echom \"%s\"" % arg.replace('\"','\\\"'))
        vim.command("echohl None")
    except vim.error:
        print "-- %s" % arg

def disconnect():
    "disconnect kernel manager"
    # XXX: make a prompt here if this km owns the kernel
    pass

def get_doc(word, level=0):
    if kc is None:
        return ["Not connected to IPython, cannot query: %s" % word]
    msg_id = kc.shell_channel.object_info(word, level)
    doc = get_doc_msg(msg_id)
    # get around unicode problems when interfacing with vim
    return [d.encode(vim_encoding) for d in doc]

import re
# from http://serverfault.com/questions/71285/in-centos-4-4-how-can-i-strip-escape-sequences-from-a-text-file
strip = re.compile('\x1B\[([0-9]{1,2}(;[0-9]{1,2})?)?[m|K]')
def strip_color_escapes(s):
    return strip.sub('',s)

def get_doc_msg(msg_id):
    n = 13 # longest field name (empirically)
    b=[]
    try:
        content = get_child_msg(msg_id)['content']
    except Empty:
        # timeout occurred
        return ["no reply from IPython kernel"]

    if not content['found']:
        return b

    for field in ['type_name','base_class','string_form','namespace',
            'file','length','definition','source','docstring']:
        c = content.get(field,None)
        if c:
            if field in ['definition']:
                c = strip_color_escapes(c).rstrip()
            s = field.replace('_',' ').title()+':'
            s = s.ljust(n)
            if c.find('\n')==-1:
                b.append(s+c)
            else:
                b.append(s)
                b.extend(c.splitlines())
    return b

def get_doc_buffer(level=0):
    # empty string in case vim.eval return None
    vim.command("let isk_save = &isk") # save iskeyword list
    vim.command("let &isk = '@,48-57,_,192-255,.'")
    word = vim.eval('expand("<cword>")') or ''
    vim.command("let &isk = isk_save") # restore iskeyword list
    doc = get_doc(word, level)
    if len(doc) ==0:
        echo(repr(word)+" not found","Error")
        return
    # documentation buffer name is same as the query made to ipython
    vim.command('new '+word)
    vim.command('setlocal modifiable noro')
    # doc window quick quit keys: 'q' and 'escape'
    vim.command('nnoremap <buffer> q :q<CR>')
    # Known issue: to enable the use of arrow keys inside the terminal when
    # viewing the documentation, comment out the next line
    vim.command('nnoremap <buffer> <Esc> :q<CR>')
    # and uncomment this line (which will work if you have a timoutlen set)
    #vim.command('nnoremap <buffer> <Esc><Esc> :q<CR>')
    b = vim.current.buffer
    b[:] = None
    b[:] = doc
    vim.command('setlocal nomodified bufhidden=wipe')
    #vim.command('setlocal previewwindow nomodifiable nomodified ro')
    #vim.command('set previewheight=%d'%len(b))# go to previous window
    vim.command('resize %d'%len(b))
    #vim.command('pcl')
    #vim.command('pedit doc')
    #vim.command('normal! ') # go to previous window
    if level == 0:
        # use the ReST formatting that ships with stock vim
        vim.command('setlocal syntax=rst')
    else:
        # use Python syntax highlighting
        vim.command('setlocal syntax=python')

def vim_ipython_is_open():
    """
    Helper function to let us know if the vim-ipython shell is currently
    visible
    """
    for w in vim.windows:
        if w.buffer.name is not None and w.buffer.name.endswith("vim-ipython"):
            return True
    return False

def update_subchannel_msgs(debug=False, force=False):
    """
    Grab any pending messages and place them inside the vim-ipython shell.
    This function will do nothing if the vim-ipython shell is not visible,
    unless force=True argument is passed.
    """
    if kc is None or (not vim_ipython_is_open() and not force):
        return False
    msgs = kc.iopub_channel.get_msgs()
    if debug:
        #try:
        #    vim.command("b debug_msgs")
        #except vim.error:
        #    vim.command("new debug_msgs")
        #finally:
        db = vim.current.buffer
    else:
        db = []
    b = vim.current.buffer
    startedin_vimipython = vim.eval('@%')=='vim-ipython'
    if not startedin_vimipython:
        # switch to preview window
        vim.command(
            "try"
            "|silent! wincmd P"
            "|catch /^Vim\%((\a\+)\)\=:E441/"
            "|silent pedit +set\ ma vim-ipython"
            "|silent! wincmd P"
            "|endtry")
        # if the current window is called 'vim-ipython'
        if vim.eval('@%')=='vim-ipython':
            # set the preview window height to the current height
            vim.command("set pvh=" + vim.eval('winheight(0)'))
        else:
            # close preview window, it was something other than 'vim-ipython'
            vim.command("pcl")
            vim.command("silent pedit +set\ ma vim-ipython")
            vim.command("wincmd P") #switch to preview window
            # subchannel window quick quit key 'q'
            vim.command('nnoremap <buffer> q :q<CR>')
            vim.command("set bufhidden=hide buftype=nofile ft=python")
            vim.command("setlocal nobuflisted") # don't come up in buffer lists
            vim.command("setlocal nonumber") # no line numbers, we have in/out nums
            vim.command("setlocal noswapfile") # no swap file (so no complaints cross-instance)
            # make shift-enter and control-enter in insert mode behave same as in ipython notebook
            # shift-enter send the current line, control-enter send the line
            # but keeps it around for further editing.
            vim.command("inoremap <buffer> <s-Enter> <esc>dd:python run_command('''<C-r>\"''')<CR>i")
            # pkddA: paste, go up one line which is blank after run_command,
            # delete it, and then back to insert mode
            vim.command("inoremap <buffer> <c-Enter> <esc>dd:python run_command('''<C-r>\"''')<CR>pkddA")
            # ctrl-C gets sent to the IPython process as a signal on POSIX
            vim.command("noremap <buffer>  :IPythonInterrupt<cr>")

    #syntax highlighting for python prompt
    # QtConsole In[] is blue, but I prefer the oldschool green
    # since it makes the vim-ipython 'shell' look like the holidays!
    colors = status_prompt_colors
    vim.command("hi IPyPromptIn ctermfg=%s guifg=%s" % (colors['in_ctermfg'], colors['in_guifg']))
    vim.command("hi IPyPromptOut ctermfg=%s guifg=%s" % (colors['out_ctermfg'], colors['out_guifg']))
    vim.command("hi IPyPromptOut2 ctermfg=%s guifg=%s" % (colors['out2_ctermfg'], colors['out2_guifg']))
    in_expression = vim_regex_escape(status_prompt_in % {'line': 999}).replace('999', '[ 0-9]*')
    vim.command("syn match IPyPromptIn /^%s/" % in_expression)
    out_expression = vim_regex_escape(status_prompt_out % {'line': 999}).replace('999', '[ 0-9]*')
    vim.command("syn match IPyPromptOut /^%s/" % out_expression)
    vim.command("syn match IPyPromptOut2 /^\\.\\.\\.* /")
    b = vim.current.buffer
    update_occured = False
    for m in msgs:
        #db.append(str(m).splitlines())
        s = ''
        if 'msg_type' not in m['header']:
            # debug information
            #echo('skipping a message on sub_channel','WarningMsg')
            #echo(str(m))
            continue
        header = m['header']['msg_type']
        if header == 'status':
            continue
        elif header == 'stream':
            # TODO: alllow for distinguishing between stdout and stderr (using
            # custom syntax markers in the vim-ipython buffer perhaps), or by
            # also echoing the message to the status bar
            s = strip_color_escapes(m['content']['data'])
        elif header == 'pyout':
            s = status_prompt_out % {'line': m['content']['execution_count']}
            s += m['content']['data']['text/plain']
        elif header == 'display_data':
            # TODO: handle other display data types (HMTL? images?)
            s += m['content']['data']['text/plain']
        elif header == 'pyin':
            # TODO: the next line allows us to resend a line to ipython if
            # %doctest_mode is on. In the future, IPython will send the
            # execution_count on subchannel, so this will need to be updated
            # once that happens
            line_number = m['content'].get('execution_count', 0)
            prompt = status_prompt_in % {'line': line_number}
            s = prompt
            # add a continuation line (with trailing spaces if the prompt has them)
            dots = '.' * len(prompt.rstrip())
            dots += prompt[len(prompt.rstrip()):]
            s += m['content']['code'].rstrip().replace('\n', '\n' + dots)
        elif header == 'pyerr':
            c = m['content']
            s = "\n".join(map(strip_color_escapes,c['traceback']))
            s += c['ename'] + ":" + c['evalue']

        if s.find('\n') == -1:
            # somewhat ugly unicode workaround from
            # http://vim.1045645.n5.nabble.com/Limitations-of-vim-python-interface-with-respect-to-character-encodings-td1223881.html
            if isinstance(s,unicode):
                s=s.encode(vim_encoding)
            b.append(s)
        else:
            try:
                b.append(s.splitlines())
            except:
                b.append([l.encode(vim_encoding) for l in s.splitlines()])
        update_occured = True
    # make a newline so we can just start typing there
    if status_blank_lines:
        if b[-1] != '':
            b.append([''])
    if update_occured or force:
        vim.command('normal! G') # go to the end of the file
    if not startedin_vimipython:
        vim.command('normal! p') # go back to where you were
    return update_occured

def get_child_msg(msg_id):
    # XXX: message handling should be split into its own process in the future
    while True:
        # get_msg will raise with Empty exception if no messages arrive in 1 second
        m = kc.shell_channel.get_msg(timeout=1)
        if m['parent_header']['msg_id'] == msg_id:
            break
        else:
            #got a message, but not the one we were looking for
            echo('skipping a message on shell_channel','WarningMsg')
    return m

def print_prompt(prompt,msg_id=None):
    """Print In[] or In[42] style messages"""
    global show_execution_count
    if show_execution_count and msg_id:
        # wait to get message back from kernel
        try:
            child = get_child_msg(msg_id)
            count = child['content']['execution_count']
            echo("In[%d]: %s" %(count,prompt))
        except Empty:
            echo("In[]: %s (no reply from IPython kernel)" % prompt)
    else:
        echo("In[]: %s" % prompt)

def with_subchannel(f,*args):
    "conditionally monitor subchannel"
    def f_with_update(*args):
        try:
            f(*args)
            if monitor_subchannel:
                update_subchannel_msgs(force=True)
        except AttributeError: #if kc is None
            echo("not connected to IPython", 'Error')
    return f_with_update

@with_subchannel
def run_this_file():
    msg_id = send('%%run %s %s' % (run_flags, repr(vim.current.buffer.name),))
    print_prompt("In[]: %%run %s %s" % (run_flags, repr(vim.current.buffer.name)),msg_id)

@with_subchannel
def run_this_line(dedent=False):
    line = vim.current.line
    if dedent:
        line = line.lstrip()
    if line.rstrip().endswith('?'):
        # intercept question mark queries -- move to the word just before the
        # question mark and call the get_doc_buffer on it
        w = vim.current.window
        original_pos =  w.cursor
        new_pos = (original_pos[0], vim.current.line.index('?')-1)
        w.cursor = new_pos
        if line.rstrip().endswith('??'):
            # double question mark should display source
            # XXX: it's not clear what level=2 is for, level=1 is sufficient
            # to get the code -- follow up with IPython team on this
            get_doc_buffer(1)
        else:
            get_doc_buffer()
        # leave insert mode, so we're in command mode
        vim.command('stopi')
        w.cursor = original_pos
        return
    msg_id = send(line)
    print_prompt(line, msg_id)

@with_subchannel
def run_command(cmd):
    msg_id = send(cmd)
    print_prompt(cmd, msg_id)

@with_subchannel
def run_these_lines(dedent=False):
    r = vim.current.range
    if dedent:
        lines = list(vim.current.buffer[r.start:r.end+1])
        nonempty_lines = [x for x in lines if x.strip()]
        if not nonempty_lines:
            return
        first_nonempty = nonempty_lines[0]
        leading = len(first_nonempty) - len(first_nonempty.lstrip())
        lines = "\n".join(x[leading:] for x in lines)
    else:
        lines = "\n".join(vim.current.buffer[r.start:r.end+1])
    msg_id = send(lines)
    #alternative way of doing this in more recent versions of ipython
    #but %paste only works on the local machine
    #vim.command("\"*yy")
    #send("'%paste')")
    #reselect the previously highlighted block
    vim.command("normal! gv")
    if not reselect:
        vim.command("normal! ")

    #vim lines start with 1
    #print "lines %d-%d sent to ipython"% (r.start+1,r.end+1)
    prompt = "lines %d-%d "% (r.start+1,r.end+1)
    print_prompt(prompt,msg_id)


def is_cell_separator(line):
    cell_sep = ['##', '# <codecell>']
    for sep in cell_sep:
        if line.strip().startswith(sep):
            return True
    return False

@with_subchannel
def run_this_cell():
    b = vim.current.buffer
    (cur_line, cur_col) = vim.current.window.cursor
    cur_line -= 1

    # Search upwards for cell separator
    upper_bound = cur_line
    while upper_bound > 0 and not is_cell_separator(vim.current.buffer[upper_bound]):
        upper_bound -= 1

    # Skip past the first cell separator if it exists
    if is_cell_separator(vim.current.buffer[upper_bound]):
        upper_bound += 1

    # Search downwards for cell separator
    lower_bound = min(upper_bound+1, len(vim.current.buffer)-1)

    while lower_bound < len(vim.current.buffer)-1 and not is_cell_separator(vim.current.buffer[lower_bound]):
        lower_bound += 1

    # Move before the last cell separator if it exists
    if is_cell_separator(vim.current.buffer[lower_bound]):
        lower_bound -= 1

    # Make sure bounds are within buffer limits
    upper_bound = max(0, min(upper_bound, len(vim.current.buffer)-1))
    lower_bound = max(0, min(lower_bound, len(vim.current.buffer)-1))

    # Make sure of proper ordering of bounds
    lower_bound = max(upper_bound, lower_bound)

    # Calculate minimum indentation level of entire cell
    shiftwidth = vim.eval('&shiftwidth')
    count = lambda x: int(vim.eval('indent(%d)/%s' % (x,shiftwidth)))

    min_indent = count(upper_bound+1)
    for i in range(upper_bound+1, lower_bound):
        indent = count(i)
        if i < min_indent:
            min_indent = i

    # Perform dedent
    if min_indent > 0:
        vim.command('%d,%d%s' % (upper_bound+1, lower_bound+1, '<'*min_indent))

    # Execute cell
    lines = "\n".join(vim.current.buffer[upper_bound:lower_bound+1])
    msg_id = send(lines)
    prompt = "lines %d-%d "% (upper_bound+1,lower_bound+1)
    print_prompt(prompt, msg_id)

    # Re-indent
    if min_indent > 0:
        vim.command("silent undo")

def set_pid():
    """
    Explicitly ask the ipython kernel for its pid
    """
    global pid
    lines = '\n'.join(['import os', '_pid = os.getpid()'])
    msg_id = send(lines, silent=True, user_variables=['_pid'])

    # wait to get message back from kernel
    try:
        child = get_child_msg(msg_id)
    except Empty:
        echo("no reply from IPython kernel")
        return
    try:
        pid = int(child['content']['user_variables']['_pid'])
    except TypeError: # change in IPython 1.0.dev moved this out
        pid = int(child['content']['user_variables']['_pid']['data']['text/plain'])
    except KeyError: # change in IPython 1.0.dev moved this out
        echo("Could not get PID information, kernel not running Python?")
    return pid


def terminate_kernel_hack():
    "Send SIGTERM to our the IPython kernel"
    import signal
    interrupt_kernel_hack(signal.SIGTERM)

def interrupt_kernel_hack(signal_to_send=None):
    """
    Sends the interrupt signal to the remote kernel.  This side steps the
    (non-functional) ipython interrupt mechanisms.
    Only works on posix.
    """
    global pid
    import signal
    import os
    if pid is None:
        # Avoid errors if we couldn't get pid originally,
        # by trying to obtain it now
        pid = set_pid()

        if pid is None:
            echo("cannot get kernel PID, Ctrl-C will not be supported")
            return
    if not signal_to_send:
        signal_to_send = signal.SIGINT

    echo("KeyboardInterrupt (sent to ipython: pid " +
        "%i with signal %s)" % (pid, signal_to_send),"Operator")
    try:
        os.kill(pid, int(signal_to_send))
    except OSError:
        echo("unable to kill pid %d" % pid)
        pid = None

def dedent_run_this_line():
    run_this_line(True)

def dedent_run_these_lines():
    run_these_lines(True)

#def set_this_line():
#    # not sure if there's a way to do this, since we have multiple clients
#    send("get_ipython().shell.set_next_input(\'%s\')" % vim.current.line.replace("\'","\\\'"))
#    #print "line \'%s\' set at ipython prompt"% vim.current.line
#    echo("line \'%s\' set at ipython prompt"% vim.current.line,'Statement')


def toggle_reselect():
    global reselect
    reselect=not reselect
    print "F9 will%sreselect lines after sending to ipython"% (reselect and " " or " not ")

#def set_breakpoint():
#    send("__IP.InteractiveTB.pdb.set_break('%s',%d)" % (vim.current.buffer.name,
#                                                        vim.current.window.cursor[0]))
#    print "set breakpoint in %s:%d"% (vim.current.buffer.name,
#                                      vim.current.window.cursor[0])
#
#def clear_breakpoint():
#    send("__IP.InteractiveTB.pdb.clear_break('%s',%d)" % (vim.current.buffer.name,
#                                                          vim.current.window.cursor[0]))
#    print "clearing breakpoint in %s:%d" % (vim.current.buffer.name,
#                                            vim.current.window.cursor[0])
#
#def clear_all_breakpoints():
#    send("__IP.InteractiveTB.pdb.clear_all_breaks()");
#    print "clearing all breakpoints"
#
#def run_this_file_pdb():
#    send(' __IP.InteractiveTB.pdb.run(\'execfile("%s")\')' % (vim.current.buffer.name,))
#    #send('run -d %s' % (vim.current.buffer.name,))
#    echo("In[]: run -d %s (using pdb)" % vim.current.buffer.name)
=======
vim_ipython_path = vim.eval("expand('<sfile>:h')")
sys.path.append(vim_ipython_path)
from vim_ipython import *
>>>>>>> 9ce4f201

EOF

fun! <SID>toggle_send_on_save()
    if exists("s:ssos") && s:ssos == 0
        let s:ssos = 1
        au BufWritePost *.py :py run_this_file()
        echo "Autosend On"
    else
        let s:ssos = 0
        au! BufWritePost *.py
        echo "Autosend Off"
    endif
endfun

" Update the vim-ipython shell when the cursor is not moving.
" You can change how quickly this happens after you stop moving the cursor by
" setting 'updatetime' (in milliseconds). For example, to have this event
" trigger after 1 second:
"
"       :set updatetime 1000
"
" NOTE: This will only be triggered once, after the first 'updatetime'
" milliseconds, *not* every 'updatetime' milliseconds. see :help CursorHold
" for more info.
"
" TODO: Make this easily configurable on the fly, so that an introspection
" buffer we may have opened up doesn't get closed just because of an idle
" event (i.e. user pressed \d and then left the buffer that popped up, but
" expects it to stay there).
au CursorHold *.*,vim-ipython :python if update_subchannel_msgs(): echo("vim-ipython shell updated (on idle)",'Operator')

" XXX: broken - cursor hold update for insert mode moves the cursor one
" character to the left of the last character (update_subchannel_msgs must be
" doing this)
"au CursorHoldI *.* :python if update_subchannel_msgs(): echo("vim-ipython shell updated (on idle)",'Operator')

" Same as above, but on regaining window focus (mostly for GUIs)
au FocusGained *.*,vim-ipython :python if update_subchannel_msgs(): echo("vim-ipython shell updated (on input focus)",'Operator')

" Update vim-ipython buffer when we move the cursor there. A message is only
" displayed if vim-ipython buffer has been updated.
au BufEnter vim-ipython :python if update_subchannel_msgs(): echo("vim-ipython shell updated (on buffer enter)",'Operator')

" Setup plugin mappings for the most common ways to interact with ipython.
noremap  <Plug>(IPython-RunFile)            :python run_this_file()<CR>
noremap  <Plug>(IPython-RunLine)            :python run_this_line()<CR>
noremap  <Plug>(IPython-RunLines)           :python run_these_lines()<CR>
noremap  <Plug>(IPython-RunCell)            :python run_this_cell()<CR>
noremap  <Plug>(IPython-OpenPyDoc)          :python get_doc_buffer()<CR>
noremap  <Plug>(IPython-UpdateShell)        :python if update_subchannel_msgs(force=True): echo("vim-ipython shell updated",'Operator')<CR>
noremap  <Plug>(IPython-ToggleReselect)     :python toggle_reselect()<CR>
"noremap  <Plug>(IPython-StartDebugging)     :python send('%pdb')<CR>
"noremap  <Plug>(IPython-BreakpointSet)      :python set_breakpoint()<CR>
"noremap  <Plug>(IPython-BreakpointClear)    :python clear_breakpoint()<CR>
"noremap  <Plug>(IPython-DebugThisFile)      :python run_this_file_pdb()<CR>
"noremap  <Plug>(IPython-BreakpointClearAll) :python clear_all_breaks()<CR>
noremap  <Plug>(IPython-ToggleSendOnSave)   :call <SID>toggle_send_on_save()<CR>
noremap  <Plug>(IPython-PlotClearCurrent)   :python run_command("plt.clf()")<CR>
noremap  <Plug>(IPython-PlotCloseAll)       :python run_command("plt.close('all')")<CR>
noremap  <Plug>(IPython-RunLineAsTopLevel)  :python dedent_run_this_line()<CR>
xnoremap <Plug>(IPython-RunLinesAsTopLevel) :python dedent_run_these_lines()<CR>
noremap  <Plug>(IPython-EnableFoldByCell)   :call EnableFoldByCell()<CR>

if g:ipy_perform_mappings != 0
    map  <buffer> <silent> <F5>           <Plug>(IPython-RunFile)
    map  <buffer> <silent> <S-F5>         <Plug>(IPython-RunLine)
    map  <buffer> <silent> <F9>           <Plug>(IPython-RunLines)
    map  <buffer> <silent> <C-M-F5>       <Plug>(IPython-RunCell)
    map  <buffer> <silent> <LocalLeader>d <Plug>(IPython-OpenPyDoc)
    map  <buffer> <silent> <LocalLeader>s <Plug>(IPython-UpdateShell)
    map  <buffer> <silent> <S-F9>         <Plug>(IPython-ToggleReselect)
    "map  <buffer> <silent> <C-F6>         <Plug>(IPython-StartDebugging)
    "map  <buffer> <silent> <F6>           <Plug>(IPython-BreakpointSet)
    "map  <buffer> <silent> <S-F6>         <Plug>(IPython-BreakpointClear)
    "map  <buffer> <silent> <F7>           <Plug>(IPython-DebugThisFile)
    "map  <buffer> <silent> <S-F7>         <Plug>(IPython-BreakpointClearAll)
    imap <buffer>          <C-F5>         <C-o><Plug>(IPython-RunFile)
    imap <buffer>          <S-F5>         <C-o><Plug>(IPython-RunLines)
    imap <buffer> <silent> <F5>           <C-o><Plug>(IPython-RunFile)
    imap  <buffer> <silent> <C-M-F5>      <C-o><Plug>(IPython-RunCell)
    map  <buffer>          <C-F5>         <Plug>(IPython-ToggleSendOnSave)
    "" Example of how to quickly clear the current plot with a keystroke
    "map  <buffer> <silent> <F12>          <Plug>(IPython-PlotClearCurrent)
    "" Example of how to quickly close all figures with a keystroke
    "map  <buffer> <silent> <F11>          <Plug>(IPython-PlotCloseAll)

    "pi custom
    map  <buffer> <silent> <C-Return>     <Plug>(IPython-RunFile)
    map  <buffer> <silent> <C-s>          <Plug>(IPython-RunLine)
    imap <buffer> <silent> <C-s>          <C-o><Plug>(IPython-RunLine)
    map  <buffer> <silent> <M-s>          <Plug>(IPython-RunLineAsTopLevel)
    xmap <buffer> <silent> <C-S>          <Plug>(IPython-RunLines)
    xmap <buffer> <silent> <M-s>          <Plug>(IPython-RunLinesAsTopLevel)
    map  <buffer> <silent> <M-C-s>        <Plug>(IPython-RunCell)

    noremap  <buffer> <silent> <M-c>      I#<ESC>
    xnoremap <buffer> <silent> <M-c>      I#<ESC>
    noremap  <buffer> <silent> <M-C>      :s/^\([ \t]*\)#/\1/<CR>
    xnoremap <buffer> <silent> <M-C>      :s/^\([ \t]*\)#/\1/<CR>
endif

command! -nargs=* IPython :py km_from_string("<args>")
command! -nargs=0 IPythonClipboard :py km_from_string(vim.eval('@+'))
command! -nargs=0 IPythonXSelection :py km_from_string(vim.eval('@*'))
command! -nargs=* IPythonNew :py new_ipy("<args>")
command! -nargs=* IPythonInterrupt :py interrupt_kernel_hack("<args>")
command! -nargs=0 IPythonTerminate :py terminate_kernel_hack()

function! IPythonBalloonExpr()
python << endpython
word = vim.eval('v:beval_text')
reply = get_doc(word)
vim.command("let l:doc = %s"% reply)
endpython
return l:doc
endfunction

fun! CompleteIPython(findstart, base)
      if a:findstart
        " locate the start of the word
        let line = getline('.')
        let start = col('.') - 1
        while start > 0 && line[start-1] =~ '\k\|\.' "keyword
          let start -= 1
        endwhile
        echo start
        python << endpython
current_line = vim.current.line
endpython
        return start
      else
        " find months matching with "a:base"
        let res = []
        python << endpython
base = vim.eval("a:base")
findstart = vim.eval("a:findstart")
matches = ipy_complete(base, current_line, vim.eval("col('.')"))
# we need to be careful with unicode, because we can have unicode
# completions for filenames (for the %run magic, for example). So the next
# line will fail on those:
#completions= [str(u) for u in matches]
# because str() won't work for non-ascii characters
# and we also have problems with unicode in vim, hence the following:
completions = [s.encode(vim_encoding) for s in matches]
## Additionally, we have no good way of communicating lists to vim, so we have
## to turn in into one long string, which can be problematic if e.g. the
## completions contain quotes. The next line will not work if some filenames
## contain quotes - but if that's the case, the user's just asking for
## it, right?
#completions = '["'+ '", "'.join(completions)+'"]'
#vim.command("let completions = %s" % completions)
## An alternative for the above, which will insert matches one at a time, so
## if there's a problem with turning a match into a string, it'll just not
## include the problematic match, instead of not including anything. There's a
## bit more indirection here, but I think it's worth it
for c in completions:
    vim.command('call add(res,"'+c+'")')
endpython
        "call extend(res,completions)
        return res
      endif
    endfun


" Custom folding function to fold cells
function! FoldByCell(lnum)
    let pattern = '\v^\s*(##|' . escape('# <codecell>', '<>') . ').*$'
    if getline(a:lnum) =~? pattern
        return '>1'
    elseif getline(a:lnum+1) =~? pattern
        return '<1'
    else
        return '='
    endif
endfunction

function! EnableFoldByCell()
	setlocal foldmethod=expr
	setlocal foldexpr=FoldByCell(v:lnum)
endfunction

if g:ipy_cell_folding != 0
    call EnableFoldByCell()
endif
<|MERGE_RESOLUTION|>--- conflicted
+++ resolved
@@ -49,510 +49,6 @@
 python << EOF
 import vim
 import sys
-<<<<<<< HEAD
-
-# get around unicode problems when interfacing with vim
-vim_encoding=vim.eval('&encoding') or 'utf-8'
-
-try:
-    sys.stdout.flush
-except AttributeError:
-    # IPython complains if stderr and stdout don't have flush
-    # this is fixed in newer version of Vim
-    class WithFlush(object):
-        def __init__(self,noflush):
-            self.write=noflush.write
-            self.writelines=noflush.writelines
-        def flush(self):pass
-    sys.stdout = WithFlush(sys.stdout)
-    sys.stderr = WithFlush(sys.stderr)
-
-def vim_variable(name, default=None):
-    exists = int(vim.eval("exists('%s')" % name))
-    return vim.eval(name) if exists else default
-
-def vim_regex_escape(x):
-    for old, new in (("[", "\\["), ("]", "\\]"), (":", "\\:"), (".", "\."), ("*", "\\*")):
-        x = x.replace(old, new)
-    return x
-
-# status buffer settings
-status_prompt_in = vim_variable('g:ipy_status_in', 'In [%(line)d]: ')
-status_prompt_out = vim_variable('g:ipy_status_out', 'Out[%(line)d]: ')
-
-status_prompt_colors = {
-    'in_ctermfg': vim_variable('g:ipy_status_in_console_color', 'Green'),
-    'in_guifg': vim_variable('g:ipy_status_in_gui_color', 'Green'),
-    'out_ctermfg': vim_variable('g:ipy_status_out_console_color', 'Red'),
-    'out_guifg': vim_variable('g:ipy_status_out_gui_color', 'Red'),
-    'out2_ctermfg': vim_variable('g:ipy_status_out2_console_color', 'Gray'),
-    'out2_guifg': vim_variable('g:ipy_status_out2_gui_color', 'Gray'),
-}
-
-status_blank_lines = int(vim_variable('g:ipy_status_blank_lines', '1'))
-
-
-ip = '127.0.0.1'
-try:
-    km
-    kc
-    pid
-except NameError:
-    km = None
-    kc = None
-    pid = None
-
-_install_instructions = """You *must* install IPython into the Python that
-your vim is linked against. If you are seeing this message, this usually means
-either (1) installing IPython using the system Python that vim is using, or
-(2) recompiling Vim against the Python where you already have IPython
-installed. This is only a requirement to allow Vim to speak with an IPython
-instance using IPython's own machinery. It does *not* mean that the IPython
-instance with which you communicate via vim-ipython needs to be running the
-same version of Python.
-"""
-def km_from_string(s=''):
-    """create kernel manager from IPKernelApp string
-    such as '--shell=47378 --iopub=39859 --stdin=36778 --hb=52668' for IPython 0.11
-    or just 'kernel-12345.json' for IPython 0.12
-    """
-    from os.path import join as pjoin
-    try:
-        import IPython
-    except ImportError:
-        raise ImportError("Could not find IPython. " + _install_instructions)
-    from IPython.config.loader import KeyValueConfigLoader
-    from Queue import Empty
-    try:
-        from IPython.kernel import (
-            KernelManager,
-            find_connection_file,
-        )
-    except ImportError:
-        #  IPython < 1.0
-        from IPython.zmq.blockingkernelmanager import BlockingKernelManager as KernelManager
-        from IPython.zmq.kernelapp import kernel_aliases
-        try:
-            from IPython.lib.kernel import find_connection_file
-        except ImportError:
-            # < 0.12, no find_connection_file
-            pass
-
-    global km, kc, send, Empty
-
-    s = s.replace('--existing', '')
-    if 'connection_file' in KernelManager.class_trait_names():
-        # 0.12 uses files instead of a collection of ports
-        # include default IPython search path
-        # filefind also allows for absolute paths, in which case the search
-        # is ignored
-        try:
-            # XXX: the following approach will be brittle, depending on what
-            # connection strings will end up looking like in the future, and
-            # whether or not they are allowed to have spaces. I'll have to sync
-            # up with the IPython team to address these issues -pi
-            if '--profile' in s:
-                k,p = s.split('--profile')
-                k = k.lstrip().rstrip() # kernel part of the string
-                p = p.lstrip().rstrip() # profile part of the string
-                fullpath = find_connection_file(k,p)
-            else:
-                fullpath = find_connection_file(s.lstrip().rstrip())
-        except IOError,e:
-            echo(":IPython " + s + " failed", "Info")
-            echo("^-- failed '" + s + "' not found", "Error")
-            return
-        km = KernelManager(connection_file = fullpath)
-        km.load_connection_file()
-    else:
-        if s == '':
-            echo(":IPython 0.11 requires the full connection string")
-            return
-        loader = KeyValueConfigLoader(s.split(), aliases=kernel_aliases)
-        cfg = loader.load_config()['KernelApp']
-        try:
-            km = KernelManager(
-                shell_address=(ip, cfg['shell_port']),
-                sub_address=(ip, cfg['iopub_port']),
-                stdin_address=(ip, cfg['stdin_port']),
-                hb_address=(ip, cfg['hb_port']))
-        except KeyError,e:
-            echo(":IPython " +s + " failed", "Info")
-            echo("^-- failed --"+e.message.replace('_port','')+" not specified", "Error")
-            return
-
-    try:
-        kc = km.client()
-    except AttributeError:
-        # 0.13
-        kc = km
-    kc.start_channels()
-    send = kc.shell_channel.execute
-
-    #XXX: backwards compatibility for IPython < 0.13
-    import inspect
-    sc = kc.shell_channel
-    num_oinfo_args = len(inspect.getargspec(sc.object_info).args)
-    if num_oinfo_args == 2:
-        # patch the object_info method which used to only take one argument
-        klass = sc.__class__
-        klass._oinfo_orig = klass.object_info
-        klass.object_info = lambda s,x,y: s._oinfo_orig(x)
-
-    #XXX: backwards compatability for IPython < 1.0
-    if not hasattr(kc, 'iopub_channel'):
-        kc.iopub_channel = kc.sub_channel
-
-    # now that we're connect to an ipython kernel, activate completion
-    # machinery, but do so only for the local buffer if the user added the
-    # following line the vimrc:
-    #   let g:ipy_completefunc = 'local'
-    vim.command("""
-        if g:ipy_completefunc == 'global'
-            set completefunc=CompleteIPython
-        elseif g:ipy_completefunc == 'local'
-            setl completefunc=CompleteIPython
-        endif
-        """)
-    # also activate GUI doc balloons if in gvim
-    vim.command("""
-        if has('balloon_eval')
-            set bexpr=IPythonBalloonExpr()
-        endif
-        """)
-    set_pid()
-    return km
-
-def echo(arg,style="Question"):
-    try:
-        vim.command("echohl %s" % style)
-        vim.command("echom \"%s\"" % arg.replace('\"','\\\"'))
-        vim.command("echohl None")
-    except vim.error:
-        print "-- %s" % arg
-
-def disconnect():
-    "disconnect kernel manager"
-    # XXX: make a prompt here if this km owns the kernel
-    pass
-
-def get_doc(word, level=0):
-    if kc is None:
-        return ["Not connected to IPython, cannot query: %s" % word]
-    msg_id = kc.shell_channel.object_info(word, level)
-    doc = get_doc_msg(msg_id)
-    # get around unicode problems when interfacing with vim
-    return [d.encode(vim_encoding) for d in doc]
-
-import re
-# from http://serverfault.com/questions/71285/in-centos-4-4-how-can-i-strip-escape-sequences-from-a-text-file
-strip = re.compile('\x1B\[([0-9]{1,2}(;[0-9]{1,2})?)?[m|K]')
-def strip_color_escapes(s):
-    return strip.sub('',s)
-
-def get_doc_msg(msg_id):
-    n = 13 # longest field name (empirically)
-    b=[]
-    try:
-        content = get_child_msg(msg_id)['content']
-    except Empty:
-        # timeout occurred
-        return ["no reply from IPython kernel"]
-
-    if not content['found']:
-        return b
-
-    for field in ['type_name','base_class','string_form','namespace',
-            'file','length','definition','source','docstring']:
-        c = content.get(field,None)
-        if c:
-            if field in ['definition']:
-                c = strip_color_escapes(c).rstrip()
-            s = field.replace('_',' ').title()+':'
-            s = s.ljust(n)
-            if c.find('\n')==-1:
-                b.append(s+c)
-            else:
-                b.append(s)
-                b.extend(c.splitlines())
-    return b
-
-def get_doc_buffer(level=0):
-    # empty string in case vim.eval return None
-    vim.command("let isk_save = &isk") # save iskeyword list
-    vim.command("let &isk = '@,48-57,_,192-255,.'")
-    word = vim.eval('expand("<cword>")') or ''
-    vim.command("let &isk = isk_save") # restore iskeyword list
-    doc = get_doc(word, level)
-    if len(doc) ==0:
-        echo(repr(word)+" not found","Error")
-        return
-    # documentation buffer name is same as the query made to ipython
-    vim.command('new '+word)
-    vim.command('setlocal modifiable noro')
-    # doc window quick quit keys: 'q' and 'escape'
-    vim.command('nnoremap <buffer> q :q<CR>')
-    # Known issue: to enable the use of arrow keys inside the terminal when
-    # viewing the documentation, comment out the next line
-    vim.command('nnoremap <buffer> <Esc> :q<CR>')
-    # and uncomment this line (which will work if you have a timoutlen set)
-    #vim.command('nnoremap <buffer> <Esc><Esc> :q<CR>')
-    b = vim.current.buffer
-    b[:] = None
-    b[:] = doc
-    vim.command('setlocal nomodified bufhidden=wipe')
-    #vim.command('setlocal previewwindow nomodifiable nomodified ro')
-    #vim.command('set previewheight=%d'%len(b))# go to previous window
-    vim.command('resize %d'%len(b))
-    #vim.command('pcl')
-    #vim.command('pedit doc')
-    #vim.command('normal! ') # go to previous window
-    if level == 0:
-        # use the ReST formatting that ships with stock vim
-        vim.command('setlocal syntax=rst')
-    else:
-        # use Python syntax highlighting
-        vim.command('setlocal syntax=python')
-
-def vim_ipython_is_open():
-    """
-    Helper function to let us know if the vim-ipython shell is currently
-    visible
-    """
-    for w in vim.windows:
-        if w.buffer.name is not None and w.buffer.name.endswith("vim-ipython"):
-            return True
-    return False
-
-def update_subchannel_msgs(debug=False, force=False):
-    """
-    Grab any pending messages and place them inside the vim-ipython shell.
-    This function will do nothing if the vim-ipython shell is not visible,
-    unless force=True argument is passed.
-    """
-    if kc is None or (not vim_ipython_is_open() and not force):
-        return False
-    msgs = kc.iopub_channel.get_msgs()
-    if debug:
-        #try:
-        #    vim.command("b debug_msgs")
-        #except vim.error:
-        #    vim.command("new debug_msgs")
-        #finally:
-        db = vim.current.buffer
-    else:
-        db = []
-    b = vim.current.buffer
-    startedin_vimipython = vim.eval('@%')=='vim-ipython'
-    if not startedin_vimipython:
-        # switch to preview window
-        vim.command(
-            "try"
-            "|silent! wincmd P"
-            "|catch /^Vim\%((\a\+)\)\=:E441/"
-            "|silent pedit +set\ ma vim-ipython"
-            "|silent! wincmd P"
-            "|endtry")
-        # if the current window is called 'vim-ipython'
-        if vim.eval('@%')=='vim-ipython':
-            # set the preview window height to the current height
-            vim.command("set pvh=" + vim.eval('winheight(0)'))
-        else:
-            # close preview window, it was something other than 'vim-ipython'
-            vim.command("pcl")
-            vim.command("silent pedit +set\ ma vim-ipython")
-            vim.command("wincmd P") #switch to preview window
-            # subchannel window quick quit key 'q'
-            vim.command('nnoremap <buffer> q :q<CR>')
-            vim.command("set bufhidden=hide buftype=nofile ft=python")
-            vim.command("setlocal nobuflisted") # don't come up in buffer lists
-            vim.command("setlocal nonumber") # no line numbers, we have in/out nums
-            vim.command("setlocal noswapfile") # no swap file (so no complaints cross-instance)
-            # make shift-enter and control-enter in insert mode behave same as in ipython notebook
-            # shift-enter send the current line, control-enter send the line
-            # but keeps it around for further editing.
-            vim.command("inoremap <buffer> <s-Enter> <esc>dd:python run_command('''<C-r>\"''')<CR>i")
-            # pkddA: paste, go up one line which is blank after run_command,
-            # delete it, and then back to insert mode
-            vim.command("inoremap <buffer> <c-Enter> <esc>dd:python run_command('''<C-r>\"''')<CR>pkddA")
-            # ctrl-C gets sent to the IPython process as a signal on POSIX
-            vim.command("noremap <buffer>  :IPythonInterrupt<cr>")
-
-    #syntax highlighting for python prompt
-    # QtConsole In[] is blue, but I prefer the oldschool green
-    # since it makes the vim-ipython 'shell' look like the holidays!
-    colors = status_prompt_colors
-    vim.command("hi IPyPromptIn ctermfg=%s guifg=%s" % (colors['in_ctermfg'], colors['in_guifg']))
-    vim.command("hi IPyPromptOut ctermfg=%s guifg=%s" % (colors['out_ctermfg'], colors['out_guifg']))
-    vim.command("hi IPyPromptOut2 ctermfg=%s guifg=%s" % (colors['out2_ctermfg'], colors['out2_guifg']))
-    in_expression = vim_regex_escape(status_prompt_in % {'line': 999}).replace('999', '[ 0-9]*')
-    vim.command("syn match IPyPromptIn /^%s/" % in_expression)
-    out_expression = vim_regex_escape(status_prompt_out % {'line': 999}).replace('999', '[ 0-9]*')
-    vim.command("syn match IPyPromptOut /^%s/" % out_expression)
-    vim.command("syn match IPyPromptOut2 /^\\.\\.\\.* /")
-    b = vim.current.buffer
-    update_occured = False
-    for m in msgs:
-        #db.append(str(m).splitlines())
-        s = ''
-        if 'msg_type' not in m['header']:
-            # debug information
-            #echo('skipping a message on sub_channel','WarningMsg')
-            #echo(str(m))
-            continue
-        header = m['header']['msg_type']
-        if header == 'status':
-            continue
-        elif header == 'stream':
-            # TODO: alllow for distinguishing between stdout and stderr (using
-            # custom syntax markers in the vim-ipython buffer perhaps), or by
-            # also echoing the message to the status bar
-            s = strip_color_escapes(m['content']['data'])
-        elif header == 'pyout':
-            s = status_prompt_out % {'line': m['content']['execution_count']}
-            s += m['content']['data']['text/plain']
-        elif header == 'display_data':
-            # TODO: handle other display data types (HMTL? images?)
-            s += m['content']['data']['text/plain']
-        elif header == 'pyin':
-            # TODO: the next line allows us to resend a line to ipython if
-            # %doctest_mode is on. In the future, IPython will send the
-            # execution_count on subchannel, so this will need to be updated
-            # once that happens
-            line_number = m['content'].get('execution_count', 0)
-            prompt = status_prompt_in % {'line': line_number}
-            s = prompt
-            # add a continuation line (with trailing spaces if the prompt has them)
-            dots = '.' * len(prompt.rstrip())
-            dots += prompt[len(prompt.rstrip()):]
-            s += m['content']['code'].rstrip().replace('\n', '\n' + dots)
-        elif header == 'pyerr':
-            c = m['content']
-            s = "\n".join(map(strip_color_escapes,c['traceback']))
-            s += c['ename'] + ":" + c['evalue']
-
-        if s.find('\n') == -1:
-            # somewhat ugly unicode workaround from
-            # http://vim.1045645.n5.nabble.com/Limitations-of-vim-python-interface-with-respect-to-character-encodings-td1223881.html
-            if isinstance(s,unicode):
-                s=s.encode(vim_encoding)
-            b.append(s)
-        else:
-            try:
-                b.append(s.splitlines())
-            except:
-                b.append([l.encode(vim_encoding) for l in s.splitlines()])
-        update_occured = True
-    # make a newline so we can just start typing there
-    if status_blank_lines:
-        if b[-1] != '':
-            b.append([''])
-    if update_occured or force:
-        vim.command('normal! G') # go to the end of the file
-    if not startedin_vimipython:
-        vim.command('normal! p') # go back to where you were
-    return update_occured
-
-def get_child_msg(msg_id):
-    # XXX: message handling should be split into its own process in the future
-    while True:
-        # get_msg will raise with Empty exception if no messages arrive in 1 second
-        m = kc.shell_channel.get_msg(timeout=1)
-        if m['parent_header']['msg_id'] == msg_id:
-            break
-        else:
-            #got a message, but not the one we were looking for
-            echo('skipping a message on shell_channel','WarningMsg')
-    return m
-
-def print_prompt(prompt,msg_id=None):
-    """Print In[] or In[42] style messages"""
-    global show_execution_count
-    if show_execution_count and msg_id:
-        # wait to get message back from kernel
-        try:
-            child = get_child_msg(msg_id)
-            count = child['content']['execution_count']
-            echo("In[%d]: %s" %(count,prompt))
-        except Empty:
-            echo("In[]: %s (no reply from IPython kernel)" % prompt)
-    else:
-        echo("In[]: %s" % prompt)
-
-def with_subchannel(f,*args):
-    "conditionally monitor subchannel"
-    def f_with_update(*args):
-        try:
-            f(*args)
-            if monitor_subchannel:
-                update_subchannel_msgs(force=True)
-        except AttributeError: #if kc is None
-            echo("not connected to IPython", 'Error')
-    return f_with_update
-
-@with_subchannel
-def run_this_file():
-    msg_id = send('%%run %s %s' % (run_flags, repr(vim.current.buffer.name),))
-    print_prompt("In[]: %%run %s %s" % (run_flags, repr(vim.current.buffer.name)),msg_id)
-
-@with_subchannel
-def run_this_line(dedent=False):
-    line = vim.current.line
-    if dedent:
-        line = line.lstrip()
-    if line.rstrip().endswith('?'):
-        # intercept question mark queries -- move to the word just before the
-        # question mark and call the get_doc_buffer on it
-        w = vim.current.window
-        original_pos =  w.cursor
-        new_pos = (original_pos[0], vim.current.line.index('?')-1)
-        w.cursor = new_pos
-        if line.rstrip().endswith('??'):
-            # double question mark should display source
-            # XXX: it's not clear what level=2 is for, level=1 is sufficient
-            # to get the code -- follow up with IPython team on this
-            get_doc_buffer(1)
-        else:
-            get_doc_buffer()
-        # leave insert mode, so we're in command mode
-        vim.command('stopi')
-        w.cursor = original_pos
-        return
-    msg_id = send(line)
-    print_prompt(line, msg_id)
-
-@with_subchannel
-def run_command(cmd):
-    msg_id = send(cmd)
-    print_prompt(cmd, msg_id)
-
-@with_subchannel
-def run_these_lines(dedent=False):
-    r = vim.current.range
-    if dedent:
-        lines = list(vim.current.buffer[r.start:r.end+1])
-        nonempty_lines = [x for x in lines if x.strip()]
-        if not nonempty_lines:
-            return
-        first_nonempty = nonempty_lines[0]
-        leading = len(first_nonempty) - len(first_nonempty.lstrip())
-        lines = "\n".join(x[leading:] for x in lines)
-    else:
-        lines = "\n".join(vim.current.buffer[r.start:r.end+1])
-    msg_id = send(lines)
-    #alternative way of doing this in more recent versions of ipython
-    #but %paste only works on the local machine
-    #vim.command("\"*yy")
-    #send("'%paste')")
-    #reselect the previously highlighted block
-    vim.command("normal! gv")
-    if not reselect:
-        vim.command("normal! ")
-
-    #vim lines start with 1
-    #print "lines %d-%d sent to ipython"% (r.start+1,r.end+1)
-    prompt = "lines %d-%d "% (r.start+1,r.end+1)
-    print_prompt(prompt,msg_id)
 
 
 def is_cell_separator(line):
@@ -618,105 +114,9 @@
     if min_indent > 0:
         vim.command("silent undo")
 
-def set_pid():
-    """
-    Explicitly ask the ipython kernel for its pid
-    """
-    global pid
-    lines = '\n'.join(['import os', '_pid = os.getpid()'])
-    msg_id = send(lines, silent=True, user_variables=['_pid'])
-
-    # wait to get message back from kernel
-    try:
-        child = get_child_msg(msg_id)
-    except Empty:
-        echo("no reply from IPython kernel")
-        return
-    try:
-        pid = int(child['content']['user_variables']['_pid'])
-    except TypeError: # change in IPython 1.0.dev moved this out
-        pid = int(child['content']['user_variables']['_pid']['data']['text/plain'])
-    except KeyError: # change in IPython 1.0.dev moved this out
-        echo("Could not get PID information, kernel not running Python?")
-    return pid
-
-
-def terminate_kernel_hack():
-    "Send SIGTERM to our the IPython kernel"
-    import signal
-    interrupt_kernel_hack(signal.SIGTERM)
-
-def interrupt_kernel_hack(signal_to_send=None):
-    """
-    Sends the interrupt signal to the remote kernel.  This side steps the
-    (non-functional) ipython interrupt mechanisms.
-    Only works on posix.
-    """
-    global pid
-    import signal
-    import os
-    if pid is None:
-        # Avoid errors if we couldn't get pid originally,
-        # by trying to obtain it now
-        pid = set_pid()
-
-        if pid is None:
-            echo("cannot get kernel PID, Ctrl-C will not be supported")
-            return
-    if not signal_to_send:
-        signal_to_send = signal.SIGINT
-
-    echo("KeyboardInterrupt (sent to ipython: pid " +
-        "%i with signal %s)" % (pid, signal_to_send),"Operator")
-    try:
-        os.kill(pid, int(signal_to_send))
-    except OSError:
-        echo("unable to kill pid %d" % pid)
-        pid = None
-
-def dedent_run_this_line():
-    run_this_line(True)
-
-def dedent_run_these_lines():
-    run_these_lines(True)
-
-#def set_this_line():
-#    # not sure if there's a way to do this, since we have multiple clients
-#    send("get_ipython().shell.set_next_input(\'%s\')" % vim.current.line.replace("\'","\\\'"))
-#    #print "line \'%s\' set at ipython prompt"% vim.current.line
-#    echo("line \'%s\' set at ipython prompt"% vim.current.line,'Statement')
-
-
-def toggle_reselect():
-    global reselect
-    reselect=not reselect
-    print "F9 will%sreselect lines after sending to ipython"% (reselect and " " or " not ")
-
-#def set_breakpoint():
-#    send("__IP.InteractiveTB.pdb.set_break('%s',%d)" % (vim.current.buffer.name,
-#                                                        vim.current.window.cursor[0]))
-#    print "set breakpoint in %s:%d"% (vim.current.buffer.name,
-#                                      vim.current.window.cursor[0])
-#
-#def clear_breakpoint():
-#    send("__IP.InteractiveTB.pdb.clear_break('%s',%d)" % (vim.current.buffer.name,
-#                                                          vim.current.window.cursor[0]))
-#    print "clearing breakpoint in %s:%d" % (vim.current.buffer.name,
-#                                            vim.current.window.cursor[0])
-#
-#def clear_all_breakpoints():
-#    send("__IP.InteractiveTB.pdb.clear_all_breaks()");
-#    print "clearing all breakpoints"
-#
-#def run_this_file_pdb():
-#    send(' __IP.InteractiveTB.pdb.run(\'execfile("%s")\')' % (vim.current.buffer.name,))
-#    #send('run -d %s' % (vim.current.buffer.name,))
-#    echo("In[]: run -d %s (using pdb)" % vim.current.buffer.name)
-=======
 vim_ipython_path = vim.eval("expand('<sfile>:h')")
 sys.path.append(vim_ipython_path)
 from vim_ipython import *
->>>>>>> 9ce4f201
 
 EOF
 
