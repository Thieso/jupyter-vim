--- conflicted
+++ resolved
@@ -582,7 +582,6 @@
     # Make sure bounds are within buffer limits
     upper_bound = max(0, min(upper_bound, len(vim.current.buffer)-1))
     lower_bound = max(0, min(lower_bound, len(vim.current.buffer)-1))
-<<<<<<< HEAD
 
     # Make sure of proper ordering of bounds
     lower_bound = max(upper_bound, lower_bound)
@@ -591,16 +590,6 @@
     shiftwidth = vim.eval('&shiftwidth')
     count = lambda x: int(vim.eval('indent(%d)/%s' % (x,shiftwidth)))
 
-=======
-
-    # Make sure of proper ordering of bounds
-    lower_bound = max(upper_bound, lower_bound)
-
-    # Calculate minimum indentation level of entire cell
-    shiftwidth = vim.eval('&shiftwidth')
-    count = lambda x: int(vim.eval('indent(%d)/%s' % (x,shiftwidth)))
-
->>>>>>> 16e87a92
     min_indent = count(upper_bound+1)
     for i in range(upper_bound+1, lower_bound):
         indent = count(i)
@@ -681,13 +670,8 @@
     run_this_line(True)
 
 def dedent_run_these_lines():
-    r = vim.current.range
-    shiftwidth = vim.eval('&shiftwidth')
-    count = int(vim.eval('indent(%d+1)/%s' % (r.start,shiftwidth)))
-    if count > 0:
-       vim.command("'<,'>" + "<"*count)
     run_these_lines(True)
-
+    
 #def set_this_line():
 #    # not sure if there's a way to do this, since we have multiple clients
 #    send("get_ipython().shell.set_next_input(\'%s\')" % vim.current.line.replace("\'","\\\'"))
@@ -813,11 +797,7 @@
     map  <buffer> <silent> <M-s>          <Plug>(IPython-RunLineAsTopLevel)
     xmap <buffer> <silent> <C-S>          <Plug>(IPython-RunLines)
     xmap <buffer> <silent> <M-s>          <Plug>(IPython-RunLinesAsTopLevel)
-<<<<<<< HEAD
     map  <buffer> <silent> <M-C-s>        <Plug>(IPython-RunCell)
-=======
-    map  <buffer> <silent> <C-M-s>		  <Plug>(IPython-RunCell)
->>>>>>> 16e87a92
 
     noremap  <buffer> <silent> <M-c>      I#<ESC>
     xnoremap <buffer> <silent> <M-c>      I#<ESC>
