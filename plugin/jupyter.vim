"=============================================================================
"     File: plugin/jupyter.vim
"  Created: 02/28/2018, 11:10
"   Author: Bernie Roesler
"
"  Description: Set up autocmds and config variables for jupyter-vim plugin
"
"=============================================================================

<<<<<<< HEAD
if !(has('pythonx') || has('python') || has('python3')) || &cp
=======
if exists("g:loaded_jupyter_vim") || !has('pythonx') || &cp
    finish
endif

if !jupyter#init_python()
>>>>>>> 0b9d11e5
    finish
endif

"-----------------------------------------------------------------------------
"        Configuration: {{{
"-----------------------------------------------------------------------------
let s:default_settings = {
    \ 'auto_connect': 0,
    \ 'mapkeys': 1,
    \ 'monitor_console': 0,
    \ 'verbose': 0
\ }

for [s:key, s:val] in items(s:default_settings)
    if !exists('g:jupyter_' . s:key)
        execute 'let g:jupyter_' . s:key . ' = ' . s:val
    endif
endfor



augroup JupyterVimInit
    " By default, guess the kernel language based on the filetype. The user
    " can override this guess on a per-buffer basis.
    autocmd!
    autocmd BufEnter * let b:jupyter_kernel_type = get({
        \ 'python': 'python',
        \ 'julia': 'julia',
        \ }, &filetype, 'none')

    autocmd FileType julia,python call jupyter#MakeStandardCommands()
    autocmd FileType julia,python if g:jupyter_mapkeys |
                \ call jupyter#MapStandardKeys() |
                \ endif
augroup END

"}}}----------------------------------------------------------------------------
"       Connect to Jupyter Kernel  {{{
"-------------------------------------------------------------------------------
" XXX SLOW AS $@#!... need to figure out how to fork the connection process so
" vim still fires up quickly even if we forget to have a kernel running, or it
" can't connect for some reason.
if g:jupyter_auto_connect
    augroup JConnect
        autocmd!
        autocmd FileType julia,python JupyterConnect
    augroup END
endif

let g:loaded_jupyter_vim = 1
"=============================================================================
"=============================================================================<|MERGE_RESOLUTION|>--- conflicted
+++ resolved
@@ -7,15 +7,11 @@
 "
 "=============================================================================
 
-<<<<<<< HEAD
-if !(has('pythonx') || has('python') || has('python3')) || &cp
-=======
-if exists("g:loaded_jupyter_vim") || !has('pythonx') || &cp
+if exists("g:loaded_jupyter_vim") || !(has('pythonx') || has('python') || has('python3')) || &cp
     finish
 endif
 
 if !jupyter#init_python()
->>>>>>> 0b9d11e5
     finish
 endif
 
